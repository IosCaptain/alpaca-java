package net.jacobpeterson.polygon.websocket.client;

import com.google.common.base.Preconditions;
import com.google.gson.JsonArray;
import com.google.gson.JsonElement;
import com.google.gson.JsonObject;
import com.google.gson.JsonPrimitive;
import com.google.gson.JsonSyntaxException;
import net.jacobpeterson.abstracts.websocket.client.WebsocketClient;
import net.jacobpeterson.abstracts.websocket.listener.StreamListener;
import net.jacobpeterson.abstracts.websocket.message.StreamMessage;
import net.jacobpeterson.abstracts.websocket.message.StreamMessageType;
import net.jacobpeterson.domain.polygon.websocket.PolygonStreamMessage;
import net.jacobpeterson.domain.polygon.websocket.aggregate.AggregatePerMinuteMessage;
import net.jacobpeterson.domain.polygon.websocket.aggregate.AggregatePerSecondMessage;
import net.jacobpeterson.domain.polygon.websocket.quote.QuoteMessage;
import net.jacobpeterson.domain.polygon.websocket.status.StatusMessage;
import net.jacobpeterson.domain.polygon.websocket.trade.TradeMessage;
import net.jacobpeterson.polygon.websocket.listener.PolygonStreamListener;
import net.jacobpeterson.polygon.websocket.message.PolygonStreamMessageType;
import net.jacobpeterson.util.gson.GsonUtil;
import org.apache.logging.log4j.LogManager;
import org.apache.logging.log4j.Logger;

import javax.websocket.DeploymentException;
import java.io.IOException;
import java.net.URI;
import java.net.URISyntaxException;
import java.util.ArrayList;
import java.util.HashMap;
import java.util.HashSet;
import java.util.List;
import java.util.Map;
import java.util.Set;
import java.util.StringJoiner;
import java.util.stream.Collectors;

/**
 * The Class WebsocketClient.
 */
public class PolygonWebsocketClient implements WebsocketClient {

    /** The logger. */
    private static final Logger LOGGER = LogManager.getLogger(PolygonWebsocketClient.class);

    /** The all tickers. */
    private static final String ALL_TICKERS = "*";

    /** The constant EVENT_TYPE_KEY. */
    private static final String EVENT_TYPE_KEY = "ev";

    /** The key id. */
    private final String keyId;

    /** The Websocket url. */
    private final String websocketURL;

    /** The listeners. */
    private final List<PolygonStreamListener> listeners;

    /** The client end point. */
    private PolygonWebsocketClientEndpoint polygonWebsocketClientEndpoint;

    /** The Authenticated. */
    private boolean authenticated;

    /**
     * Instantiates a new Polygon websocket client.
     *
     * @param keyId        the key id
     * @param websocketURL the websocket url
     */
    public PolygonWebsocketClient(String keyId, String websocketURL) {
        this.keyId = keyId;
        this.websocketURL = websocketURL;

        this.listeners = new ArrayList<>();
    }

    @Override
    public void addListener(StreamListener listener) {
        Preconditions.checkState(listener instanceof PolygonStreamListener);

        if (listeners.isEmpty()) {
            connect();
        }

        listeners.add((PolygonStreamListener) listener);

        submitStreamRequest(PolygonStreamAction.SUBSCRIBE, (PolygonStreamListener) listener);
    }

    @Override
    public void removeListener(StreamListener listener) {
        Preconditions.checkState(listener instanceof PolygonStreamListener);

        listeners.remove(listener);

        submitStreamRequest(PolygonStreamAction.UNSUBSCRIBE, (PolygonStreamListener) listener);

        if (listeners.isEmpty()) {
            disconnect();
        }
    }

    @Override
    public void connect() {
        LOGGER.info("Connecting...");

        try {
            polygonWebsocketClientEndpoint = new PolygonWebsocketClientEndpoint(this, new URI(websocketURL));
            polygonWebsocketClientEndpoint.connect();

            LOGGER.info("Connected.");
        } catch (URISyntaxException | DeploymentException | IOException e) {
            LOGGER.throwing(e);
        }
    }

    @Override
    public void disconnect() {
        LOGGER.info("Disconnecting...");

        try {
            polygonWebsocketClientEndpoint.disconnect();
            LOGGER.info("Disconnected.");
        } catch (IOException e) {
            LOGGER.throwing(e);
        }
    }

    @Override
    public void sendAuthenticationMessage() {
        // Format of message is: {"action":"auth","params":"{API_KEY}"}

        JsonObject authRequest = new JsonObject();
        authRequest.addProperty("action", "auth");
        authRequest.addProperty("params", keyId);

        polygonWebsocketClientEndpoint.sendAuthentication(authRequest.toString());
    }

    @Override
    public void handleResubscribing() {
        listeners.forEach(polygonStreamListener ->
                submitStreamRequest(PolygonStreamAction.SUBSCRIBE, polygonStreamListener));
    }

    @Override
    public void handleWebsocketMessage(String message) {
        JsonElement messageJsonElement = GsonUtil.JSON_PARSER.parse(message);

        Preconditions.checkState(messageJsonElement instanceof JsonArray);

        for (JsonElement jsonElement : messageJsonElement.getAsJsonArray()) {
            JsonObject messageJsonObject = jsonElement.getAsJsonObject();
            JsonElement eventTypeJsonElement = messageJsonObject.get(EVENT_TYPE_KEY);

            if (eventTypeJsonElement instanceof JsonPrimitive) {
                try {
                    PolygonStreamMessageType polygonStreamMessageType = GsonUtil.GSON.fromJson(eventTypeJsonElement,
                            PolygonStreamMessageType.class);

                    switch (polygonStreamMessageType) {
                        case STATUS:
                            StatusMessage statusMessage = GsonUtil.GSON.fromJson(messageJsonObject,
                                    StatusMessage.class);
                            sendStreamMessageToListeners(polygonStreamMessageType, statusMessage);

                            authenticated = isAuthenticatedStatusMessage(statusMessage);

                            LOGGER.debug(statusMessage);
                            break;
                        case TRADE:
                            sendStreamMessageToListeners(polygonStreamMessageType,
                                    GsonUtil.GSON.fromJson(messageJsonObject, TradeMessage.class));
                            break;
                        case QUOTE:
                            sendStreamMessageToListeners(polygonStreamMessageType,
                                    GsonUtil.GSON.fromJson(messageJsonObject, QuoteMessage.class));
                            break;
                        case AGGREGATE_PER_SECOND:
                            sendStreamMessageToListeners(polygonStreamMessageType,
                                    GsonUtil.GSON.fromJson(messageJsonObject, AggregatePerSecondMessage.class));
                            break;
                        case AGGREGATE_PER_MINUTE:
                            sendStreamMessageToListeners(polygonStreamMessageType,
                                    GsonUtil.GSON.fromJson(messageJsonObject, AggregatePerMinuteMessage.class));
                            break;
                        default:
                            LOGGER.error("Unknown stream object: {}", messageJsonObject);
                    }
                } catch (JsonSyntaxException e) {
                    LOGGER.throwing(e);
                }
            } else {
                LOGGER.error("Unknown stream message: {}", messageJsonObject);
            }
        }
    }

    @Override
    public void sendStreamMessageToListeners(StreamMessageType streamMessageType, StreamMessage streamMessage) {
        Preconditions.checkState(streamMessageType instanceof PolygonStreamMessageType);
        Preconditions.checkState(streamMessage instanceof PolygonStreamMessage);

        PolygonStreamMessageType polygonStreamMessageType = (PolygonStreamMessageType) streamMessageType;
        PolygonStreamMessage polygonStreamMessage = (PolygonStreamMessage) streamMessage;

        for (PolygonStreamListener streamListener : listeners) {
            boolean sendToStreamListener = false;

            if (streamListener.getStockChannels().containsKey(polygonStreamMessage.getSym())) {
                if (streamListener.getStockChannels().get(polygonStreamMessage.getSym())
                        .contains(polygonStreamMessageType)) {
                    sendToStreamListener = true;
                }
            } else if (streamListener.getStockChannels().containsKey(ALL_TICKERS)) {
                if (streamListener.getStockChannels().get(ALL_TICKERS).contains(polygonStreamMessageType)) {
                    sendToStreamListener = true;
                }
            }

            if (sendToStreamListener) {
                streamListener.onStreamUpdate(polygonStreamMessageType, polygonStreamMessage);
            }
        }
    }

    @Override
    public boolean isConnected() {
        return polygonWebsocketClientEndpoint.getUserSession().isOpen();
    }

    @Override
    public boolean isAuthenticated() {
        return authenticated;
    }

    /**
     * Is authenticated status message boolean.
     *
     * @param statusMessage the status message
     *
     * @return the boolean
     */
    private boolean isAuthenticatedStatusMessage(StatusMessage statusMessage) {
        return statusMessage.getStatus().equalsIgnoreCase("success") &&
                statusMessage.getMessage().equalsIgnoreCase("authenticated");
    }

    /**
     * Submit stream request.
     *
     * @param polygonStreamAction the polygon stream action
     * @param newListener         the listener
     */
    private void submitStreamRequest(PolygonStreamAction polygonStreamAction, PolygonStreamListener newListener) {
        Preconditions.checkNotNull(polygonStreamAction);
        Preconditions.checkNotNull(newListener);

        ArrayList<String> actionTickerList = new ArrayList<>();

        Map<String, Set<PolygonStreamMessageType>> registeredTickerChannels = getRegisteredTickerChannels(newListener);
        Map<String, Set<PolygonStreamMessageType>> newListenerTickerChannels = newListener.getStockChannels();

        for (String ticker : newListenerTickerChannels.keySet()) {
            Set<PolygonStreamMessageType> registeredChannels = registeredTickerChannels.get(ticker);
            Set<PolygonStreamMessageType> newListenerChannelTypes = newListenerTickerChannels.get(ticker);

            if (registeredTickerChannels.containsKey(ticker)) {
                for (PolygonStreamMessageType listenerChannelType : newListenerChannelTypes) {
                    if (!listenerChannelType.isAPISubscribable()) {
                        continue;
                    }

                    boolean isTickerChannelRegistered = registeredChannels.contains(listenerChannelType);
                    String formattedWebsocketTicker = formatWebsocketTicker(listenerChannelType, ticker);

                    if (isTickerChannelRegistered) {
                        if (polygonStreamAction == PolygonStreamAction.UNSUBSCRIBE) {
<<<<<<< HEAD
                            LOGGER.warn(
                                    "Cannot unsubscribe from {} for channel {} because it is being used by another stream listener!",
                                    ticker, listenerChannelType.name());
=======
                            LOGGER.warn("Cannot unsubscribe from {} for channel {} because it is being used by " +
                                    "another stream listener!", ticker, listenerChannelType.name());
>>>>>>> 29735335
                        } else if (polygonStreamAction == PolygonStreamAction.SUBSCRIBE) {
                            LOGGER.warn("Already subscribed to {} for channel {}", ticker, listenerChannelType.name());
                        }
                    } else { // Not a registered channel by other stream listeners
                        actionTickerList.add(formattedWebsocketTicker);

                        if (polygonStreamAction == PolygonStreamAction.UNSUBSCRIBE) {
                            LOGGER.info("Unsubscribing from {}", formattedWebsocketTicker);
                        } else if (polygonStreamAction == PolygonStreamAction.SUBSCRIBE) {
                            LOGGER.info("Subscribing to {}", formattedWebsocketTicker);
                        }
                    }
                }
            } else { // Not a registered ticker by other stream listeners
                for (PolygonStreamMessageType listenerChannelType : newListenerChannelTypes) {
                    if (!listenerChannelType.isAPISubscribable()) {
                        continue;
                    }

                    String formattedWebsocketTicker = formatWebsocketTicker(listenerChannelType, ticker);

                    actionTickerList.add(formattedWebsocketTicker);

                    if (polygonStreamAction == PolygonStreamAction.UNSUBSCRIBE) {
                        LOGGER.info("Unsubscribing from: {}", formattedWebsocketTicker);
                    } else if (polygonStreamAction == PolygonStreamAction.SUBSCRIBE) {
                        LOGGER.info("Subscribing to:  {}", formattedWebsocketTicker);
                    }
                }
            }
        }

        if (actionTickerList.isEmpty()) {
            LOGGER.info("Did not change any channel listeners");
        } else {
            // Format: {"action":"(un)subscribe","params":"T.AAPL,T.MSFT,T.TSLA"}

            StringJoiner commaActionTickers = new StringJoiner(",");
            actionTickerList.forEach(commaActionTickers::add);

            JsonObject actionJsonObject = new JsonObject();
            actionJsonObject.addProperty("action", polygonStreamAction.getAPIName());
            actionJsonObject.addProperty("params", commaActionTickers.toString());

            polygonWebsocketClientEndpoint.sendSubscription(actionJsonObject.toString());

            LOGGER.info("Requested subscriptions to update for: {}", getRegisteredTickerChannels(null));
        }
    }

    /**
     * Format websocket ticker string.
     *
     * @param polygonStreamMessageType the polygon stream message type
     * @param ticker                   the ticker
     *
     * @return the string
     */
    private String formatWebsocketTicker(PolygonStreamMessageType polygonStreamMessageType, String ticker) {
        return polygonStreamMessageType.getAPIName() + "." + ticker;
    }

    /**
     * Gets registered ticker channels.
     *
     * @param exclude listener to exclude from the final map
     *
     * @return the registered ticker channels
     */
    private Map<String, Set<PolygonStreamMessageType>> getRegisteredTickerChannels(PolygonStreamListener exclude) {
        HashMap<String, Set<PolygonStreamMessageType>> registeredTickerChannels = new HashMap<>();

        for (PolygonStreamListener streamListener : listeners) {
            if (streamListener.equals(exclude)) {
                continue;
            }

            Map<String, Set<PolygonStreamMessageType>> stockChannelTypes = streamListener.getStockChannels();

            for (String ticker : stockChannelTypes.keySet()) {
                Set<PolygonStreamMessageType> streamMessageTypes = stockChannelTypes.get(ticker);
                Set<PolygonStreamMessageType> subscribableStreamMessageTypes = streamMessageTypes == null ?
                        new HashSet<>() : streamMessageTypes.stream()
                        .filter(PolygonStreamMessageType::isAPISubscribable)
                        .collect(Collectors.toSet());

                if (!registeredTickerChannels.containsKey(ticker)) {
                    registeredTickerChannels.put(ticker, subscribableStreamMessageTypes);
                } else {
                    registeredTickerChannels.get(ticker).addAll(subscribableStreamMessageTypes);
                }
            }
        }

        return registeredTickerChannels;
    }

    /**
     * The enum Polygon stream action.
     */
    private enum PolygonStreamAction {
        /** The subscribe. */
        SUBSCRIBE("subscribe"),

        /** The unsubscribe. */
        UNSUBSCRIBE("unsubscribe");

        /** The api name. */
        String apiName;

        /**
         * Instantiates a new stream action.
         *
         * @param apiName the api name
         */
        PolygonStreamAction(String apiName) {
            this.apiName = apiName;
        }

        /**
         * Gets api name.
         *
         * @return the api name
         */
        public String getAPIName() {
            return apiName;
        }
    }
}<|MERGE_RESOLUTION|>--- conflicted
+++ resolved
@@ -137,7 +137,7 @@
         authRequest.addProperty("action", "auth");
         authRequest.addProperty("params", keyId);
 
-        polygonWebsocketClientEndpoint.sendAuthentication(authRequest.toString());
+        polygonWebsocketClientEndpoint.sendMessage(authRequest.toString());
     }
 
     @Override
@@ -279,14 +279,8 @@
 
                     if (isTickerChannelRegistered) {
                         if (polygonStreamAction == PolygonStreamAction.UNSUBSCRIBE) {
-<<<<<<< HEAD
-                            LOGGER.warn(
-                                    "Cannot unsubscribe from {} for channel {} because it is being used by another stream listener!",
-                                    ticker, listenerChannelType.name());
-=======
                             LOGGER.warn("Cannot unsubscribe from {} for channel {} because it is being used by " +
                                     "another stream listener!", ticker, listenerChannelType.name());
->>>>>>> 29735335
                         } else if (polygonStreamAction == PolygonStreamAction.SUBSCRIBE) {
                             LOGGER.warn("Already subscribed to {} for channel {}", ticker, listenerChannelType.name());
                         }
@@ -331,7 +325,7 @@
             actionJsonObject.addProperty("action", polygonStreamAction.getAPIName());
             actionJsonObject.addProperty("params", commaActionTickers.toString());
 
-            polygonWebsocketClientEndpoint.sendSubscription(actionJsonObject.toString());
+            polygonWebsocketClientEndpoint.sendMessage(actionJsonObject.toString());
 
             LOGGER.info("Requested subscriptions to update for: {}", getRegisteredTickerChannels(null));
         }
