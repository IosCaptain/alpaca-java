--- conflicted
+++ resolved
@@ -214,13 +214,9 @@
                             LOGGER.debug(listeningMessage);
                             break;
                         case TRADES:
-<<<<<<< HEAD
-                            TradeMessage tradeMessage = GsonUtil.GSON.fromJson(eventMessageJsonElement, TradeMessage.class);
-                            tradeMessage.setSym(tradeMessage.getTicker());
-=======
                             TradeMessage tradeMessage = GsonUtil.GSON.fromJson(eventMessageJsonElement,
                                     TradeMessage.class);
->>>>>>> 04ad4805
+                            tradeMessage.setSym(tradeMessage.getTicker());
                             sendStreamMessageToListeners(marketDataStreamMessageType, tradeMessage);
 
                             LOGGER.debug(tradeMessage);
@@ -234,14 +230,9 @@
                             LOGGER.debug(quoteMessage);
                             break;
                         case AGGREGATE_MINUTE:
-<<<<<<< HEAD
-                            AggregateMinuteMessage aggregateMinuteMessage = GsonUtil.GSON.fromJson(eventMessageJsonElement,
-                                    AggregateMinuteMessage.class);
-                            aggregateMinuteMessage.setSym(aggregateMinuteMessage.getTicker());
-=======
                             AggregateMinuteMessage aggregateMinuteMessage = GsonUtil.GSON.fromJson(
                                     eventMessageJsonElement, AggregateMinuteMessage.class);
->>>>>>> 04ad4805
+                            aggregateMinuteMessage.setSym(aggregateMinuteMessage.getTicker());
                             sendStreamMessageToListeners(marketDataStreamMessageType, aggregateMinuteMessage);
 
                             LOGGER.debug(aggregateMinuteMessage);
